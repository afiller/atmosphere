--- conflicted
+++ resolved
@@ -192,12 +192,9 @@
      * Define when a broadcasted message is cached. Value can be 'beforeFilter' or 'afterFilter'. Default is afterFilter
      */
     String BROADCASTER_CACHE_STRATEGY = BroadcasterCache.class.getName() + ".strategy";
-<<<<<<< HEAD
-=======
     /**
      * Support the Jersey location header for resuming. WARNING: this can cause memory leak if the connection is never
      * resumed.
      */
     String SUPPORT_LOCATION_HEADER = "org.atmosphere.jersey.supportLocationHeader";
->>>>>>> c044f718
 }