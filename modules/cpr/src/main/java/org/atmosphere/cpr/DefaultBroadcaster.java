--- conflicted
+++ resolved
@@ -37,6 +37,7 @@
  */
 package org.atmosphere.cpr;
 
+import com.sun.grizzly.util.LoggerUtils;
 import org.atmosphere.cpr.BroadcastFilter.BroadcastAction;
 import org.atmosphere.cpr.BroadcasterConfig.DefaultBroadcasterCache;
 import org.atmosphere.di.InjectorProvider;
@@ -60,6 +61,7 @@
 import java.util.concurrent.RejectedExecutionException;
 import java.util.concurrent.TimeUnit;
 import java.util.concurrent.atomic.AtomicBoolean;
+import java.util.logging.Level;
 
 /**
  * {@link Broadcaster} implementation.
@@ -397,15 +399,8 @@
                 }
                 catch (Exception t) {
                     // Shield us from any corrupted Request
-<<<<<<< HEAD
-                    if (LoggerUtils.getLogger().isLoggable(Level.FINE)) {
-                        LoggerUtils.getLogger().log(Level.FINE, "Preventing corruption of a recycled request", e);
-                    }
-                    resources.remove(r);
-=======
                     logger.warn("Preventing corruption of a recycled request: resource" + resource, event);
                     resources.remove(resource);
->>>>>>> 4f001481
                     return;
                 }
             }
