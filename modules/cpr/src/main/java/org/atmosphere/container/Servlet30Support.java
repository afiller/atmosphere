/*
 * 
 * DO NOT ALTER OR REMOVE COPYRIGHT NOTICES OR THIS HEADER.
 * 
 * Copyright 2007-2008 Sun Microsystems, Inc. All rights reserved.
 * 
 * The contents of this file are subject to the terms of either the GNU
 * General Public License Version 2 only ("GPL") or the Common Development
 * and Distribution License("CDDL") (collectively, the "License").  You
 * may not use this file except in compliance with the License. You can obtain
 * a copy of the License at https://glassfish.dev.java.net/public/CDDL+GPL.html
 * or glassfish/bootstrap/legal/LICENSE.txt.  See the License for the specific
 * language governing permissions and limitations under the License.
 * 
 * When distributing the software, include this License Header Notice in each
 * file and include the License file at glassfish/bootstrap/legal/LICENSE.txt.
 * Sun designates this particular file as subject to the "Classpath" exception
 * as provided by Sun in the GPL Version 2 section of the License file that
 * accompanied this code.  If applicable, add the following below the License
 * Header, with the fields enclosed by brackets [] replaced by your own
 * identifying information: "Portions Copyrighted [year]
 * [name of copyright owner]"
 * 
 * Contributor(s):
 * 
 * If you wish your version of this file to be governed by only the CDDL or
 * only the GPL Version 2, indicate your decision by adding "[Contributor]
 * elects to include this software in this distribution under the [CDDL or GPL
 * Version 2] license."  If you don't indicate a single choice of license, a
 * recipient has the option to distribute your version of this file under
 * either the CDDL, the GPL Version 2 or to extend the choice of license to
 * its licensees as provided above.  However, if you add GPL Version 2 code
 * and therefore, elected the GPL Version 2 license, then the option applies
 * only if the new code is made subject to such option by the copyright
 * holder.
 *
 */
package org.atmosphere.container;

import org.atmosphere.cpr.AsynchronousProcessor;
import org.atmosphere.cpr.AtmosphereResourceImpl;
import org.atmosphere.cpr.AtmosphereServlet;
import org.atmosphere.cpr.AtmosphereServlet.Action;
import org.atmosphere.cpr.AtmosphereServlet.AtmosphereConfig;
import org.atmosphere.websocket.WebSocketSupport;
import org.slf4j.Logger;
import org.slf4j.LoggerFactory;

import javax.servlet.AsyncContext;
import javax.servlet.AsyncEvent;
import javax.servlet.AsyncListener;
import javax.servlet.ServletException;
import javax.servlet.http.HttpServletRequest;
import javax.servlet.http.HttpServletResponse;
import java.io.IOException;

/**
 * This class gets used when the {@link AtmosphereServlet} detect the container
 * detect Servlet 3.0 Asynch API.
 *
 * @author Jeanfrancois Arcand
 */
public class Servlet30Support extends AsynchronousProcessor {

    private static final Logger logger = LoggerFactory.getLogger(Servlet30Support.class);

    public Servlet30Support(AtmosphereConfig config) {
        super(config);
    }

    /**
     * Return "javax.servlet".
     *
     * @return "javax.servlet"
     */
    @Override
    public String getContainerName() {
        return super.getContainerName() + " using javax.servlet/3.0";
    }

    /**
     * {@inheritDoc}
     */
    public Action service(HttpServletRequest request, HttpServletResponse response)
            throws IOException, ServletException {

        Action action = suspended(request, response);
        if (request.getAttribute(WebSocketSupport.WEBSOCKET_SUSPEND) == null) {
            if (action.type == Action.TYPE.SUSPEND) {
                logger.debug("Suspending response: {}", response);
                suspend(action, request, response);
            }
            else if (action.type == Action.TYPE.RESUME) {
                logger.debug("Resuming response: {}", response);

                if (supportSession()) {
                    AsyncContext asyncContext =
                            (AsyncContext) request.getSession().getAttribute("org.atmosphere.container.asyncContext");

                    if (asyncContext != null) {
                        asyncContext.complete();
                    }
                }

                Action nextAction = resumed(request, response);
                if (nextAction.type == Action.TYPE.SUSPEND) {
<<<<<<< HEAD
                    if (logger.isLoggable(Level.FINE)) {
                        logger.fine("Suspending after Resuming" + res);
                    }
                    suspend(action, req, res);                    
=======
                    logger.debug("Suspending after resuming response: {}", response);
                    suspend(action, request, response);
>>>>>>> 4f001481
                }
            }
        }
        else {
            if (action.type == Action.TYPE.SUSPEND) {
                logger.debug("Suspending response: {}", response);
            }
            else if (action.type == Action.TYPE.RESUME) {
                logger.debug("Resume response: {}", response);
                request.setAttribute(WebSocketSupport.WEBSOCKET_RESUME, "true");
            }
        }
        return action;
    }

    /**
     * Suspend the connection by invoking {@link HttpServletRequest#startAsync()}
     *
     * @param action The {@link AtmosphereServlet.Action}
     * @param req    the {@link HttpServletRequest}
     * @param res    the {@link HttpServletResponse}
     * @throws java.io.IOException
     * @throws javax.servlet.ServletException
     */
    private void suspend(Action action, HttpServletRequest req, HttpServletResponse res)
            throws IOException, ServletException {

        if (!req.isAsyncStarted()) {
            AsyncContext asyncContext = req.startAsync();
            asyncContext.addListener(new CometListener());
            // Do nothing except setting the times out
            if (action.timeout != -1) {
                asyncContext.setTimeout(action.timeout);
            } else {
                // Jetty 8 does something really weird if you set it to
                // Long.MAX_VALUE, which is to resume automatically.
                asyncContext.setTimeout(Integer.MAX_VALUE);
            }
            req.setAttribute("org.atmosphere.container.asyncContext", asyncContext);

            if (supportSession()) {
                // Store as well in the session in case the resume operation
                // happens outside the AtmosphereHandler.onStateChange scope.
                req.getSession().setAttribute("org.atmosphere.container.asyncContext", asyncContext);
            }
        }
    }

    /**
     * {@inheritDoc}
     */
    @Override
    public void action(AtmosphereResourceImpl actionEvent) {
        if (actionEvent.action().type == Action.TYPE.RESUME && actionEvent.isInScope()) {
            AsyncContext asyncContext =
                    (AsyncContext) actionEvent.getRequest().getAttribute("org.atmosphere.container.asyncContext");

            // Try to find using the Session
            if (asyncContext == null && supportSession()) {
                asyncContext = (AsyncContext) actionEvent.getRequest().getSession()
                        .getAttribute("org.atmosphere.container.asyncContext");
            }

            if (asyncContext != null && (config.getInitParameter(AtmosphereServlet.RESUME_AND_KEEPALIVE) == null
                    || config.getInitParameter(AtmosphereServlet.RESUME_AND_KEEPALIVE).equalsIgnoreCase("false"))) {
                asyncContext.complete();
            }
        }
        else {
            if (!actionEvent.isInScope()) {
                logger.debug("Already resumed or cancelled: event: {}", actionEvent);
            }
        }
    }

    /**
     * Servlet 3.0 async listener support.
     */
    private class CometListener implements AsyncListener {

        public void onComplete(AsyncEvent event) throws IOException {
            logger.debug("Resumed (completed): event: {}", event.getAsyncContext().getRequest());
        }

        public void onTimeout(AsyncEvent event) throws IOException {
            logger.debug("onTimeout(): event: {}", event.getAsyncContext().getRequest());

            try {
                timedout((HttpServletRequest) event.getAsyncContext().getRequest(),
                        (HttpServletResponse) event.getAsyncContext().getResponse());
            } catch (ServletException ex) {
                logger.debug("onTimeout(): failed timing out comet response: " + event.getAsyncContext().getResponse(), ex);
            }
        }

        public void onError(AsyncEvent event) {
            logger.debug("onError(): event: {}", event.getAsyncContext().getResponse());

            try {
                cancelled((HttpServletRequest) event.getAsyncContext().getRequest(),
                        (HttpServletResponse) event.getAsyncContext().getResponse());
            } catch (Throwable ex) {
                logger.debug("failed cancelling comet response: " + event.getAsyncContext().getResponse(), ex);
            }
        }

        public void onStartAsync(AsyncEvent event) {
            logger.debug("onStartAsync(): event: {}", event.getAsyncContext().getResponse());
        }
    }

}<|MERGE_RESOLUTION|>--- conflicted
+++ resolved
@@ -104,15 +104,8 @@
 
                 Action nextAction = resumed(request, response);
                 if (nextAction.type == Action.TYPE.SUSPEND) {
-<<<<<<< HEAD
-                    if (logger.isLoggable(Level.FINE)) {
-                        logger.fine("Suspending after Resuming" + res);
-                    }
-                    suspend(action, req, res);                    
-=======
                     logger.debug("Suspending after resuming response: {}", response);
                     suspend(action, request, response);
->>>>>>> 4f001481
                 }
             }
         }
