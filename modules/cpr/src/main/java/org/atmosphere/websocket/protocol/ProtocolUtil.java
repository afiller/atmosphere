/*
 * Copyright 2015 Async-IO.org
 *
 * Licensed under the Apache License, Version 2.0 (the "License"); you may not
 * use this file except in compliance with the License. You may obtain a copy of
 * the License at
 *
 * http://www.apache.org/licenses/LICENSE-2.0
 *
 * Unless required by applicable law or agreed to in writing, software
 * distributed under the License is distributed on an "AS IS" BASIS, WITHOUT
 * WARRANTIES OR CONDITIONS OF ANY KIND, either express or implied. See the
 * License for the specific language governing permissions and limitations under
 * the License.
 */
package org.atmosphere.websocket.protocol;

import org.atmosphere.cpr.AtmosphereRequest;
import org.atmosphere.cpr.AtmosphereResource;
import org.atmosphere.cpr.AtmosphereResourceImpl;
import org.atmosphere.websocket.WebSocket;
import org.slf4j.Logger;
import org.slf4j.LoggerFactory;

import java.util.Map;
import java.util.concurrent.ConcurrentHashMap;

public class ProtocolUtil {
    private final static Logger logger = LoggerFactory.getLogger(ProtocolUtil.class);

    protected static AtmosphereRequest.Builder constructRequest(WebSocket webSocket,
                                                                String pathInfo,
                                                                String requestURI,
                                                                String methodType,
                                                                String contentType,
                                                                boolean destroyable) {

        AtmosphereResource resource = webSocket.resource();
        AtmosphereRequest request = AtmosphereResourceImpl.class.cast(resource).getRequest(false);
        Map<String, Object> m = attributes(webSocket, request);

        // We need to create a new AtmosphereRequest as WebSocket message may arrive concurrently on the same connection.
        AtmosphereRequest.Builder b = (new AtmosphereRequest.Builder()
                .request(request)
                .method(methodType)
                .contentType(contentType == null ? request.getContentType() : contentType)
                .attributes(m)
                .pathInfo(pathInfo)
                .contextPath(request.getContextPath())
                .servletPath(request.getServletPath())
                .requestURI(requestURI)
                .requestURL(request.requestURL())
                .destroyable(destroyable)
                .headers(request.headersMap())
                .session(resource.session()));
        return b;
    }

    private static Map<String, Object> attributes(WebSocket webSocket, AtmosphereRequest request) {
        Map<String, Object> m = new ConcurrentHashMap<String, Object>();
<<<<<<< HEAD
        try {
            if ( webSocket.awaitForOpenProcessed() ) {
                m.putAll(request.localAttributes());
            }
        } catch (InterruptedException e) {
            logger.warn("Unable to retrieve native request attributes {}", webSocket);
        }
=======
        m.putAll(webSocket.attributes());
>>>>>>> 3d8cc5b9
        return m;
    }
}<|MERGE_RESOLUTION|>--- conflicted
+++ resolved
@@ -26,7 +26,6 @@
 import java.util.concurrent.ConcurrentHashMap;
 
 public class ProtocolUtil {
-    private final static Logger logger = LoggerFactory.getLogger(ProtocolUtil.class);
 
     protected static AtmosphereRequest.Builder constructRequest(WebSocket webSocket,
                                                                 String pathInfo,
@@ -58,17 +57,7 @@
 
     private static Map<String, Object> attributes(WebSocket webSocket, AtmosphereRequest request) {
         Map<String, Object> m = new ConcurrentHashMap<String, Object>();
-<<<<<<< HEAD
-        try {
-            if ( webSocket.awaitForOpenProcessed() ) {
-                m.putAll(request.localAttributes());
-            }
-        } catch (InterruptedException e) {
-            logger.warn("Unable to retrieve native request attributes {}", webSocket);
-        }
-=======
         m.putAll(webSocket.attributes());
->>>>>>> 3d8cc5b9
         return m;
     }
 }