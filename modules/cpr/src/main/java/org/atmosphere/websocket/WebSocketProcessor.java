--- conflicted
+++ resolved
@@ -116,14 +116,9 @@
 
         webSocketProtocol.onOpen(webSocket);
 
-<<<<<<< HEAD
-        if (!webSocket.resource().getAtmosphereResourceEvent().isSuspended()) {
-            webSocketProtocol.onError(webSocket, new WebSocketException("No AtmosphereResource has been suspended. The WebSocket will be closed.", wsr));
-=======
         if (webSocket.resource() != null && !webSocket.resource().getAtmosphereResourceEvent().isSuspended()) {
             webSocketProtocol.onError(webSocket,
                     new WebSocketException("No AtmosphereResource has been suspended. The WebSocket will be closed:  " + request.getRequestURI(), wsr));
->>>>>>> 86392160
         }
     }
 
@@ -131,16 +126,12 @@
         AtmosphereRequest r = webSocketProtocol.onMessage(webSocket, webSocketMessage);
         if (r != null) {
             AtmosphereResponse<WebSocket> w = new AtmosphereResponse<WebSocket>(webSocket, webSocketProtocol, r);
-<<<<<<< HEAD
-            dispatch(r, w);
-=======
             try {
                 dispatch(r, w);
             } finally {
                 r.destroy();
                 w.destroy();
             }
->>>>>>> 86392160
         }
     }
 
@@ -148,16 +139,12 @@
         AtmosphereRequest r = webSocketProtocol.onMessage(webSocket, data, offset, length);
         if (r != null) {
             AtmosphereResponse<WebSocket> w = new AtmosphereResponse<WebSocket>(webSocket, webSocketProtocol, r);
-<<<<<<< HEAD
-            dispatch(r, w);
-=======
             try {
                 dispatch(r, w);
             } finally {
                 r.destroy();
                 w.destroy();
             }
->>>>>>> 86392160
         }
     }
 
@@ -193,18 +180,6 @@
     }
 
     public void close() {
-<<<<<<< HEAD
-        AtmosphereResource<HttpServletRequest, HttpServletResponse> resource =
-                (AtmosphereResource<HttpServletRequest, HttpServletResponse>) webSocket.resource();
-        try {
-            webSocketProtocol.onClose(webSocket);
-
-            if (resource != null) {
-                AtmosphereHandler handler = (AtmosphereHandler) resource.getRequest().getAttribute(FrameworkConfig.ATMOSPHERE_HANDLER);
-                synchronized (resource) {
-                    if (handler != null) {
-                        handler.onStateChange(new AtmosphereResourceEventImpl((AtmosphereResourceImpl) resource, false, true));
-=======
         AtmosphereResourceImpl resource =
                 (AtmosphereResourceImpl) webSocket.resource();
         try {
@@ -216,7 +191,6 @@
                 synchronized (resource) {
                     if (handler != null) {
                         handler.onStateChange(e);
->>>>>>> 86392160
                     }
 
                     Meteor m = (Meteor) resource.getRequest().getAttribute(AtmosphereResourceImpl.METEOR);
@@ -226,12 +200,8 @@
                 }
 
                 try {
-<<<<<<< HEAD
-                    resource.notifyListeners();
-=======
                     resource.notifyListeners(e);
                     resource.cancel();
->>>>>>> 86392160
                 } finally {
                     AsynchronousProcessor.destroyResource(resource);
                 }
@@ -241,8 +211,6 @@
                 AtmosphereResourceImpl.class.cast(resource).onThrowable(e);
             }
             logger.warn("Failed invoking atmosphere handler onStateChange()", e);
-<<<<<<< HEAD
-=======
         } finally {
             if (resource.getRequest() != null && AtmosphereRequest.class.isAssignableFrom(resource.getRequest().getClass())) {
                 AtmosphereRequest.class.cast(resource.getRequest()).destroy();
@@ -255,7 +223,6 @@
             if (webSocket != null) {
                 WebSocketAdapter.class.cast(webSocket).setAtmosphereResource(null);
             }
->>>>>>> 86392160
         }
     }
 
