/*
 * Copyright 2015 Async-IO.org
 *
 * Licensed under the Apache License, Version 2.0 (the "License"); you may not
 * use this file except in compliance with the License. You may obtain a copy of
 * the License at
 *
 * http://www.apache.org/licenses/LICENSE-2.0
 *
 * Unless required by applicable law or agreed to in writing, software
 * distributed under the License is distributed on an "AS IS" BASIS, WITHOUT
 * WARRANTIES OR CONDITIONS OF ANY KIND, either express or implied. See the
 * License for the specific language governing permissions and limitations under
 * the License.
 */
package org.atmosphere.config.managed;

import org.atmosphere.config.service.ManagedService;
import org.atmosphere.config.service.PathParam;
import org.atmosphere.config.service.Singleton;
import org.atmosphere.cpr.AtmosphereFramework;
import org.atmosphere.cpr.AtmosphereRequest;
import org.atmosphere.cpr.AtmosphereResource;
import org.atmosphere.cpr.AtmosphereResourceImpl;
import org.atmosphere.cpr.Broadcaster;
import org.atmosphere.cpr.FrameworkConfig;
import org.atmosphere.handler.AnnotatedProxy;
import org.slf4j.Logger;
import org.slf4j.LoggerFactory;

import javax.inject.Named;
<<<<<<< HEAD
import java.lang.reflect.Field;
import java.util.HashMap;
import java.util.Map;
=======
>>>>>>> e28ef4fc

/**
 * Handle {@link Singleton} for {@link ManagedService} processing.
 *
 * @author Jeanfrancois Arcand
 */
public class ManagedServiceInterceptor extends ServiceInterceptor {

    private final static Logger logger = LoggerFactory.getLogger(ManagedServiceInterceptor.class);

    protected void mapAnnotatedService(boolean reMap, String path, AtmosphereRequest request, AtmosphereFramework.AtmosphereHandlerWrapper w) {
        synchronized (config.handlers()) {
            if (config.handlers().get(path) == null) {
                // ManagedService
                if (AnnotatedProxy.class.isAssignableFrom(w.atmosphereHandler.getClass())) {
                    AnnotatedProxy ap = AnnotatedProxy.class.cast(w.atmosphereHandler);
                    ManagedAnnotation a = managed(ap, request.resource());
                    if (a != null) {
                        String targetPath = a.path();
                        if (targetPath.indexOf("{") != -1 && targetPath.indexOf("}") != -1) {
                            try {
                                boolean singleton = ap.target().getClass().getAnnotation(Singleton.class) != null;
                                if (!singleton) {
                                    ap = proxyHandler();

                                    final Object o = config.framework().newClassInstance(Object.class, AnnotatedProxy.class.cast(w.atmosphereHandler).target().getClass());
                                    ap.configure(config, o);
                                }
<<<<<<< HEAD

                                request.localAttributes().put(Named.class.getName(), path.substring(targetPath.indexOf("{")));
=======
>>>>>>> e28ef4fc

                                request.localAttributes().put(Named.class.getName(), path.substring(targetPath.indexOf("{")));
                                if (ap.pathParams()) {
                                    request.localAttributes().put(PathParam.class.getName(), new String[]{path, targetPath});
                                }

                                AtmosphereResourceImpl.class.cast(request.resource()).atmosphereHandler(ap);

                                config.framework().addAtmosphereHandler(path, ap,
                                        config.getBroadcasterFactory().lookup(a.broadcaster(), path, true), w.interceptors);
                                request.setAttribute(FrameworkConfig.NEW_MAPPING, "true");
                            } catch (Throwable e) {
                                logger.warn("Unable to create AtmosphereHandler", e);
                            }
                        }
                    }
                }
            } else if (reMap) {
                request.setAttribute(FrameworkConfig.NEW_MAPPING, "true");
            }
        }
    }

    protected AnnotatedProxy proxyHandler() throws IllegalAccessException, InstantiationException {
        return config.framework().newClassInstance(AnnotatedProxy.class, ManagedAtmosphereHandler.class);
    }

    protected ManagedAnnotation managed(AnnotatedProxy ap, final AtmosphereResource r){
        final ManagedService a = ap.target().getClass().getAnnotation(ManagedService.class);
        if (a == null) return null;

        return new ManagedAnnotation() {
            @Override
            public String path() {
                return a.path();
            }

            @Override
            public Class<? extends Broadcaster> broadcaster() {
                return r.getBroadcaster().getClass();
<<<<<<< HEAD
            }
        };
    }

    protected void prepareForPathInjection(String path, String targetPath, Object o) {
        /* begin @PathVariable annotations processing */

        /* first, split paths at slashes and map {{parameter names}} to values from path */
        logger.debug("Path: {}, targetPath: {}", path, targetPath);
        String[] inParts = path.split("/");
        String[] outParts = targetPath.split("/");
        Map<String, String> annotatedPathVars = new HashMap<String, String>();
        int len = Math.min(outParts.length, inParts.length);
        for (int i = 0; i < len; i++) {
            String s = outParts[i];
            if (s.startsWith("{") && s.endsWith("}")) {
                /* we remove braces from string and put it to our map and also path that regex like room: [a-zA-Z][a-zA-Z_0-9]* */
                int end = s.contains(":") ? s.indexOf(":") : s.length() - 1;
                annotatedPathVars.put(s.substring(1, end), inParts[i]);
                logger.debug("Putting PathVar pair: {} -> {}", s.substring(1, s.length() - 1), inParts[i]);
            }
        }
        injectPathParams(o, annotatedPathVars);
    }

    protected void injectPathParams(Object o, Map<String, String> annotatedPathVars) {
        /* now look for appropriate annotations and fill the variables accordingly */
        for (Field field : o.getClass().getDeclaredFields()) {
            if (field.isAnnotationPresent(PathParam.class)) {
                PathParam annotation = field.getAnnotation(PathParam.class);
                String name = annotation.value();
                if (name.isEmpty()) {
                    name = field.getName();
                }
                if (annotatedPathVars.containsKey(name)) {
                    try {
                        logger.debug("Annotating field {}", name);
                        field.setAccessible(true);
                        field.set(o, annotatedPathVars.get(name));
                    } catch (Exception e) {
                        logger.error("Error processing @PathVariable annotation", e);
                    }
                } else {
                    logger.error("No path marker found for PathVariable {}, class {}", field.getName(), o.getClass());
                }
            }
        }
        /* end @PathVariable annotations processing */
=======
            }  };
>>>>>>> e28ef4fc
    }

    protected static interface ManagedAnnotation {

        String path();

        Class<? extends Broadcaster> broadcaster();

    }

    @Override
    public String toString() {
        return "@ManagedService Interceptor";
    }

    @Override
    public void postInspect(AtmosphereResource r) {
        config.properties().remove(Thread.currentThread().getName() + ".PATH");
    }
}<|MERGE_RESOLUTION|>--- conflicted
+++ resolved
@@ -29,12 +29,6 @@
 import org.slf4j.LoggerFactory;
 
 import javax.inject.Named;
-<<<<<<< HEAD
-import java.lang.reflect.Field;
-import java.util.HashMap;
-import java.util.Map;
-=======
->>>>>>> e28ef4fc
 
 /**
  * Handle {@link Singleton} for {@link ManagedService} processing.
@@ -63,11 +57,6 @@
                                     final Object o = config.framework().newClassInstance(Object.class, AnnotatedProxy.class.cast(w.atmosphereHandler).target().getClass());
                                     ap.configure(config, o);
                                 }
-<<<<<<< HEAD
-
-                                request.localAttributes().put(Named.class.getName(), path.substring(targetPath.indexOf("{")));
-=======
->>>>>>> e28ef4fc
 
                                 request.localAttributes().put(Named.class.getName(), path.substring(targetPath.indexOf("{")));
                                 if (ap.pathParams()) {
@@ -108,58 +97,7 @@
             @Override
             public Class<? extends Broadcaster> broadcaster() {
                 return r.getBroadcaster().getClass();
-<<<<<<< HEAD
-            }
-        };
-    }
-
-    protected void prepareForPathInjection(String path, String targetPath, Object o) {
-        /* begin @PathVariable annotations processing */
-
-        /* first, split paths at slashes and map {{parameter names}} to values from path */
-        logger.debug("Path: {}, targetPath: {}", path, targetPath);
-        String[] inParts = path.split("/");
-        String[] outParts = targetPath.split("/");
-        Map<String, String> annotatedPathVars = new HashMap<String, String>();
-        int len = Math.min(outParts.length, inParts.length);
-        for (int i = 0; i < len; i++) {
-            String s = outParts[i];
-            if (s.startsWith("{") && s.endsWith("}")) {
-                /* we remove braces from string and put it to our map and also path that regex like room: [a-zA-Z][a-zA-Z_0-9]* */
-                int end = s.contains(":") ? s.indexOf(":") : s.length() - 1;
-                annotatedPathVars.put(s.substring(1, end), inParts[i]);
-                logger.debug("Putting PathVar pair: {} -> {}", s.substring(1, s.length() - 1), inParts[i]);
-            }
-        }
-        injectPathParams(o, annotatedPathVars);
-    }
-
-    protected void injectPathParams(Object o, Map<String, String> annotatedPathVars) {
-        /* now look for appropriate annotations and fill the variables accordingly */
-        for (Field field : o.getClass().getDeclaredFields()) {
-            if (field.isAnnotationPresent(PathParam.class)) {
-                PathParam annotation = field.getAnnotation(PathParam.class);
-                String name = annotation.value();
-                if (name.isEmpty()) {
-                    name = field.getName();
-                }
-                if (annotatedPathVars.containsKey(name)) {
-                    try {
-                        logger.debug("Annotating field {}", name);
-                        field.setAccessible(true);
-                        field.set(o, annotatedPathVars.get(name));
-                    } catch (Exception e) {
-                        logger.error("Error processing @PathVariable annotation", e);
-                    }
-                } else {
-                    logger.error("No path marker found for PathVariable {}, class {}", field.getName(), o.getClass());
-                }
-            }
-        }
-        /* end @PathVariable annotations processing */
-=======
             }  };
->>>>>>> e28ef4fc
     }
 
     protected static interface ManagedAnnotation {
