<?xml version="1.0" encoding="UTF-8"?>
<project xmlns="http://maven.apache.org/POM/4.0.0" xmlns:xsi="http://www.w3.org/2001/XMLSchema-instance" xsi:schemaLocation="http://maven.apache.org/POM/4.0.0 http://maven.apache.org/maven-v4_0_0.xsd">
    <parent>
        <groupId>org.atmosphere</groupId>
        <artifactId>atmosphere-project</artifactId>
        <version>2.3.2-SNAPSHOT</version>
    </parent>

    <modelVersion>4.0.0</modelVersion>
    <groupId>org.atmosphere</groupId>
    <artifactId>atmosphere-modules</artifactId>
<<<<<<< HEAD
=======
    <version>2.3.2-SNAPSHOT</version>
>>>>>>> db6328f7
    <packaging>pom</packaging>
    <name>atmosphere-modules</name>
    <url>https://github.com/Atmosphere/atmosphere</url>

    <modules>
        <module>cpr</module>
        <module>annotations</module>
        <module>jersey</module>
        <module>native</module>
    </modules>
</project><|MERGE_RESOLUTION|>--- conflicted
+++ resolved
@@ -3,16 +3,13 @@
     <parent>
         <groupId>org.atmosphere</groupId>
         <artifactId>atmosphere-project</artifactId>
-        <version>2.3.2-SNAPSHOT</version>
+        <version>3.0.0-SNAPSHOT</version>
     </parent>
 
     <modelVersion>4.0.0</modelVersion>
     <groupId>org.atmosphere</groupId>
     <artifactId>atmosphere-modules</artifactId>
-<<<<<<< HEAD
-=======
-    <version>2.3.2-SNAPSHOT</version>
->>>>>>> db6328f7
+    <version>3.0.0-SNAPSHOT</version>
     <packaging>pom</packaging>
     <name>atmosphere-modules</name>
     <url>https://github.com/Atmosphere/atmosphere</url>
