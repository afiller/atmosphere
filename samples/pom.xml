<?xml version="1.0" encoding="UTF-8"?>
<project xmlns="http://maven.apache.org/POM/4.0.0" xmlns:xsi="http://www.w3.org/2001/XMLSchema-instance" xsi:schemaLocation="http://maven.apache.org/POM/4.0.0 http://maven.apache.org/maven-v4_0_0.xsd">
    <parent>
        <groupId>org.atmosphere</groupId>
        <artifactId>atmosphere-project</artifactId>
        <version>0.8.2-SNAPSHOT</version>
    </parent>
    <modelVersion>4.0.0</modelVersion>
    <groupId>org.atmosphere.samples</groupId>
    <artifactId>atmosphere-samples</artifactId>
    <packaging>pom</packaging>
    <version>0.8.2-SNAPSHOT</version>
    <name>atmosphere-samples</name>
    <modules>
        <module>commons</module>
        <module>chat</module>
        <module>flickr-comet</module>
        <module>rest-chat</module>
        <module>rest-cluster-chat</module>
        <module>twitter</module>
        <module>rest-twitter</module>
        <module>counter-longpolling</module>
        <module>rest-counter</module>
        <module>scala-chat</module>
        <module>tictactoe</module>
        <module>gwt-demo</module>
        <module>gwt-jsdemo</module>
        <module>meteor-chat</module>
        <module>pubsub</module>
        <module>jquery-pubsub</module>
        <module>jquery-meteor-pubsub</module>
        <module>jquery-atmospherehandler-pubsub</module>
        <module>jquery-websocketprotocol-pubsub</module>
        <module>twitter-live-feed</module>
        <module>chat-guice</module>
        <module>websocket-chat</module>
        <module>wicket-clock</module>
        <module>jquery-pubsub-redis</module>
        <module>jquery-pubsub-xmpp</module>
        <module>atmosphere-ee6</module>
        <module>di-guice-sample</module>
        <module>channel</module>
<<<<<<< HEAD
=======
        <module>async-channel</module>
>>>>>>> c044f718
        <module>websocket-pubsub</module>
    </modules>
    <build>
        <finalName>${artifactId}</finalName>
        <plugins>
            <plugin>
                <groupId>org.apache.maven.plugins</groupId>
                <artifactId>maven-compiler-plugin</artifactId>
                <configuration>
                    <source>1.5</source>
                    <target>1.5</target>
                </configuration>
            </plugin>
            <plugin>
                <groupId>org.mortbay.jetty</groupId>
                <artifactId>jetty-maven-plugin</artifactId>
                <version>8.0.1</version>
                <configuration>
                    <scanIntervalSeconds>10</scanIntervalSeconds>
                    <webAppConfig>
                        <contextPath>/</contextPath>
                    </webAppConfig>
                    <connectors>
                        <connector implementation="org.eclipse.jetty.server.nio.SelectChannelConnector">
                            <port>9090</port>
                            <maxIdleTime>60000</maxIdleTime>
                        </connector>
                    </connectors>
                </configuration>
            </plugin>
        </plugins>
    </build>
    <dependencyManagement>
        <dependencies>
            <dependency>
                <groupId>org.atmosphere</groupId>
                <artifactId>atmosphere-runtime</artifactId>
                <version>${pom.version}</version>
            </dependency>
            <dependency>
                <groupId>org.apache.geronimo.specs</groupId>
                <artifactId>geronimo-servlet_3.0_spec</artifactId>
                <version>1.0</version>
                <scope>provided</scope>
            </dependency>
            <dependency>
                <groupId>ch.qos.logback</groupId>
                <artifactId>logback-classic</artifactId>
                <version>${logback-version}</version>
            </dependency>
        </dependencies>
    </dependencyManagement>
    <profiles>
        <profile>
            <id>tomcat</id>
            <dependencies>
                <dependency>
                    <groupId>org.atmosphere</groupId>
                    <artifactId>atmosphere-runtime</artifactId>
                    <version>${pom.version}</version>
                    <exclusions>
                        <exclusion>
                            <groupId>org.atmosphere</groupId>
                            <artifactId>atmosphere-compat-tomcat</artifactId>
                        </exclusion>
                    </exclusions>
                </dependency>
            </dependencies>
            <build>
                <plugins>
                    <plugin>
                        <artifactId>maven-war-plugin</artifactId>
                        <configuration>
                            <packagingExcludes>WEB-INF/context.xml,META-INF/context.xml</packagingExcludes>
                        </configuration>
                    </plugin>
                </plugins>
            </build>
        </profile>
        <profile>
            <id>jbossweb</id>
            <dependencies>
                <dependency>
                    <groupId>org.atmosphere</groupId>
                    <artifactId>atmosphere-runtime</artifactId>
                    <version>${pom.version}</version>
                    <exclusions>
                        <exclusion>
                            <groupId>org.atmosphere</groupId>
                            <artifactId>atmosphere-compat-jbossweb</artifactId>
                        </exclusion>
                    </exclusions>
                </dependency>
            </dependencies>
            <build>
                <plugins>
                    <plugin>
                        <artifactId>maven-war-plugin</artifactId>
                        <configuration>
                            <packagingExcludes>WEB-INF/context.xml,META-INF/context.xml</packagingExcludes>
                        </configuration>
                    </plugin>
                </plugins>
            </build>
        </profile>
    </profiles>
</project><|MERGE_RESOLUTION|>--- conflicted
+++ resolved
@@ -3,13 +3,13 @@
     <parent>
         <groupId>org.atmosphere</groupId>
         <artifactId>atmosphere-project</artifactId>
-        <version>0.8.2-SNAPSHOT</version>
+        <version>0.9-SNAPSHOT</version>
     </parent>
     <modelVersion>4.0.0</modelVersion>
     <groupId>org.atmosphere.samples</groupId>
     <artifactId>atmosphere-samples</artifactId>
     <packaging>pom</packaging>
-    <version>0.8.2-SNAPSHOT</version>
+    <version>0.9-SNAPSHOT</version>
     <name>atmosphere-samples</name>
     <modules>
         <module>commons</module>
@@ -40,10 +40,7 @@
         <module>atmosphere-ee6</module>
         <module>di-guice-sample</module>
         <module>channel</module>
-<<<<<<< HEAD
-=======
         <module>async-channel</module>
->>>>>>> c044f718
         <module>websocket-pubsub</module>
     </modules>
     <build>
