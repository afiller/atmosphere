/*
 *
 * DO NOT ALTER OR REMOVE COPYRIGHT NOTICES OR THIS HEADER.
 *
 * Copyright 2007-2008 Sun Microsystems, Inc. All rights reserved.
 *
 * The contents of this file are subject to the terms of either the GNU
 * General Public License Version 2 only ("GPL") or the Common Development
 * and Distribution License("CDDL") (collectively, the "License").  You
 * may not use this file except in compliance with the License. You can obtain
 * a copy of the License at https://glassfish.dev.java.net/public/CDDL+GPL.html
 * or glassfish/bootstrap/legal/LICENSE.txt.  See the License for the specific
 * language governing permissions and limitations under the License.
 *
 * When distributing the software, include this License Header Notice in each
 * file and include the License file at glassfish/bootstrap/legal/LICENSE.txt.
 * Sun designates this particular file as subject to the "Classpath" exception
 * as provided by Sun in the GPL Version 2 section of the License file that
 * accompanied this code.  If applicable, add the following below the License
 * Header, with the fields enclosed by brackets [] replaced by your own
 * identifying information: "Portions Copyrighted [year]
 * [name of copyright owner]"
 *
 * Contributor(s):
 *
 * If you wish your version of this file to be governed by only the CDDL or
 * only the GPL Version 2, indicate your decision by adding "[Contributor]
 * elects to include this software in this distribution under the [CDDL or GPL
 * Version 2] license."  If you don't indicate a single choice of license, a
 * recipient has the option to distribute your version of this file under
 * either the CDDL, the GPL Version 2 or to extend the choice of license to
 * its licensees as provided above.  However, if you add GPL Version 2 code
 * and therefore, elected the GPL Version 2 license, then the option applies
 * only if the new code is made subject to such option by the copyright
 * holder.
 *
 */
package org.atmosphere.plugin.jms;

import org.atmosphere.util.AbstractBroadcasterProxy;
import org.slf4j.Logger;
import org.slf4j.LoggerFactory;

import javax.jms.Connection;
import javax.jms.ConnectionFactory;
import javax.jms.JMSException;
import javax.jms.Message;
import javax.jms.MessageConsumer;
import javax.jms.MessageListener;
import javax.jms.MessageProducer;
import javax.jms.Session;
import javax.jms.TextMessage;
import javax.jms.Topic;
import javax.naming.Context;
import javax.naming.InitialContext;
<<<<<<< HEAD
import java.io.IOException;
import java.util.logging.Level;
import java.util.logging.Logger;
=======
>>>>>>> 0b01c643

/**
 * Simple {@link org.atmosphere.cpr.Broadcaster} implementation based on JMS
 *
 * The {@link ConnectionFactory} name's is jms/atmosphereFactory
 * The {@link Topic} by constructing "BroadcasterId = {@link org.atmosphere.cpr.Broadcaster#getID}
 *
 * @author Jeanfrancois Arcand
 */
public class JMSBroadcaster extends AbstractBroadcasterProxy {

    private static final Logger logger = LoggerFactory.getLogger(JMSBroadcaster.class);

    private static final String JMS_TOPIC = JMSBroadcaster.class.getName() + ".topic";
    private static final String JNDI_NAMESPACE = JMSBroadcaster.class.getName() + ".JNDINamespace";
    private static final String JNDI_FACTORY_NAME = JMSBroadcaster.class.getName() + ".JNDIConnectionFactoryName";
    private static final String JNDI_TOPIC = JMSBroadcaster.class.getName() + ".JNDITopic";

    private Connection connection;
    private Session session;
    private MessageConsumer consumer;
    private MessageProducer publisher;

    private String topicId = "atmosphere";
    private String factoryName = "atmosphereFactory";
    private String namespace = "jms/";

    /**
     * {@inheritDoc}
     */
    @Override
    public void incomingBroadcast() {
        try {
            if (bc.getAtmosphereConfig() != null) {

                // For backward compatibility.
                if (bc.getAtmosphereConfig().getInitParameter(JMS_TOPIC) != null) {
                    topicId = bc.getAtmosphereConfig().getInitParameter(JMS_TOPIC);
                }

                if (bc.getAtmosphereConfig().getInitParameter(JNDI_NAMESPACE) != null) {
                    namespace = bc.getAtmosphereConfig().getInitParameter(JNDI_NAMESPACE);
                }

                if (bc.getAtmosphereConfig().getInitParameter(JNDI_FACTORY_NAME) != null) {
                    factoryName = bc.getAtmosphereConfig().getInitParameter(JNDI_FACTORY_NAME);
                }

                if (bc.getAtmosphereConfig().getInitParameter(JNDI_TOPIC) != null) {
                    topicId = bc.getAtmosphereConfig().getInitParameter(JNDI_TOPIC);
                }
            }

            String id = getID();
            if (id.startsWith("/*")) {
                id = "atmosphere";
            }

            logger.info(String.format("Looking up Connection Factory %s", namespace + factoryName));
            Context ctx = new InitialContext();
            ConnectionFactory connectionFactory = (ConnectionFactory) ctx.lookup(namespace + factoryName);

<<<<<<< HEAD
            logger.info(String.format("Looking up topic: %s", topicId));
            Topic topic = (Topic) ctx.lookup(namespace + topicId);

=======
            logger.info("Looking up topic: {}", topicId);
            Topic topic = (Topic) ctx.lookup("jms/" + topicId);
>>>>>>> 0b01c643
            connection = connectionFactory.createConnection();
            session = connection.createSession(false, Session.AUTO_ACKNOWLEDGE);

            logger.info("Create customer: {}", id);
            String selector = String.format("BroadcasterId = '%s'", id);

            consumer = session.createConsumer(topic, selector);
            consumer.setMessageListener(new MessageListener() {

                @Override
                public void onMessage(Message msg) {
                    try {
                        TextMessage textMessage = (TextMessage) msg;
                        String message = textMessage.getText();

                        if (message != null && bc != null) {
                            broadcastReceivedMessage(message);
                        }
                    }
                    catch (JMSException ex) {
                        logger.warn("failed to broadcast message", ex);
                    }
                }
            });
            publisher = session.createProducer(topic);
            connection.start();

            logger.info("JMS created for topic {}, with filter {}", topicId, selector);
        }
        catch (Throwable ex) {
            throw new IllegalStateException("Unable to initialize JMSBroadcaster", ex);
        }
    }

    /**
     * {@inheritDoc}
     */
    @Override
    public void outgoingBroadcast(Object message) {
        try {
            String id = getID();
            if (id.startsWith("/*")) {
                id = "atmosphere";
            }

            TextMessage textMessage = session.createTextMessage(message.toString());
            textMessage.setStringProperty("BroadcasterId", id);
            publisher.send(textMessage);
        }
        catch (JMSException ex) {
            logger.warn("failed to send message over JMS", ex);
        }
    }

    /**
     * Close all related JMS factory, connection, etc.
     */
    @Override
    public void releaseExternalResources() {
        super.destroy();
        try {
            connection.close();
            session.close();            
            consumer.close();
            publisher.close();
        } catch (Throwable ex) {
            logger.log(Level.WARNING, "", ex);

        }
    }
}<|MERGE_RESOLUTION|>--- conflicted
+++ resolved
@@ -53,12 +53,9 @@
 import javax.jms.Topic;
 import javax.naming.Context;
 import javax.naming.InitialContext;
-<<<<<<< HEAD
 import java.io.IOException;
 import java.util.logging.Level;
-import java.util.logging.Logger;
-=======
->>>>>>> 0b01c643
+
 
 /**
  * Simple {@link org.atmosphere.cpr.Broadcaster} implementation based on JMS
@@ -121,14 +118,9 @@
             Context ctx = new InitialContext();
             ConnectionFactory connectionFactory = (ConnectionFactory) ctx.lookup(namespace + factoryName);
 
-<<<<<<< HEAD
-            logger.info(String.format("Looking up topic: %s", topicId));
-            Topic topic = (Topic) ctx.lookup(namespace + topicId);
-
-=======
             logger.info("Looking up topic: {}", topicId);
             Topic topic = (Topic) ctx.lookup("jms/" + topicId);
->>>>>>> 0b01c643
+
             connection = connectionFactory.createConnection();
             session = connection.createSession(false, Session.AUTO_ACKNOWLEDGE);
 
@@ -191,12 +183,11 @@
         super.destroy();
         try {
             connection.close();
-            session.close();            
+            session.close();
             consumer.close();
             publisher.close();
         } catch (Throwable ex) {
-            logger.log(Level.WARNING, "", ex);
-
+            logger.warn("releaseExternalResources",ex);
         }
     }
 }