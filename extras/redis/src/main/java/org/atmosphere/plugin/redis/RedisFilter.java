/*
 * Copyright 2011 Jeanfrancois Arcand
 *
 * Licensed under the Apache License, Version 2.0 (the "License"); you may not
 * use this file except in compliance with the License. You may obtain a copy of
 * the License at
 *
 * http://www.apache.org/licenses/LICENSE-2.0
 *
 * Unless required by applicable law or agreed to in writing, software
 * distributed under the License is distributed on an "AS IS" BASIS, WITHOUT
 * WARRANTIES OR CONDITIONS OF ANY KIND, either express or implied. See the
 * License for the specific language governing permissions and limitations under
 * the License.
 */
package org.atmosphere.plugin.redis;

import org.atmosphere.cpr.BroadcastFilter;
import org.atmosphere.cpr.Broadcaster;
import org.atmosphere.cpr.ClusterBroadcastFilter;
import org.slf4j.Logger;
import org.slf4j.LoggerFactory;
import redis.clients.jedis.Jedis;
import redis.clients.jedis.JedisPubSub;
import redis.clients.jedis.exceptions.JedisException;

import java.net.URI;
import java.util.concurrent.ConcurrentLinkedQueue;
import java.util.concurrent.ExecutorService;
import java.util.concurrent.Executors;

/**
 * Support for Redis
 *
 * @author Jeanfrancois Arcand
 */
public class RedisFilter implements ClusterBroadcastFilter {

    private static final Logger logger = LoggerFactory.getLogger(RedisFilter.class);

    private Broadcaster bc;
    private final ExecutorService listener = Executors.newSingleThreadExecutor();
    private final ConcurrentLinkedQueue<String> receivedMessages = new ConcurrentLinkedQueue<String>();
    private Jedis jedisSubscriber;
    private Jedis jedisPublisher;
    private URI uri;
    private String auth = "atmosphere";

    public RedisFilter() {
        this(RedisFilter.class.getSimpleName(), URI.create("http://localhost:6379"));
    }

    public RedisFilter(String id) {
        this(id, URI.create("http://localhost:6379"));
    }

    public RedisFilter(URI uri) {
        this(RedisFilter.class.getSimpleName(), uri);
    }

    public RedisFilter(String id, URI uri) {
        this.uri = uri;
    }

    public RedisFilter(Broadcaster bc, String address) {

        this.bc = bc;
        uri = URI.create(address);

        if (uri == null) return;

        jedisSubscriber = new Jedis(uri.getHost(), uri.getPort());
        try {
            jedisSubscriber.connect();
            auth(jedisSubscriber);
        } catch (JedisException e) {
            logger.error("failed to connect to subscriber: {}", jedisSubscriber, e);
        }

        jedisPublisher = new Jedis(uri.getHost(), uri.getPort());
        try {
            jedisPublisher.connect();
            auth(jedisPublisher);
        } catch (JedisException e) {
            logger.error("failed to connect to publisher: {}", jedisPublisher, e);
        }
    }

    /**
     * {@inheritDoc}
     */
    @Override
    public void setUri(String address) {
        uri = URI.create(address);
    }

    /**
     * {@inheritDoc}
     */
    @Override
    public void init() {
        logger.info("Starting Atmosphere Redis Clustering support");

        final Broadcaster broadcaster = bc;
        listener.submit(new Runnable() {
            public void run() {
                jedisSubscriber.subscribe(new JedisPubSub() {
                    public void onMessage(String channel, String message) {
                        receivedMessages.offer(message);
                        broadcaster.broadcast(message);
                    }

                    public void onSubscribe(String channel, int subscribedChannels) {
                        logger.debug("onSubscribe(): channel: {}", channel);
                    }

                    public void onUnsubscribe(String channel, int subscribedChannels) {
                        logger.debug("onUnsubscribe(): channel: {}", channel);
                    }

                    public void onPSubscribe(String pattern, int subscribedChannels) {
                        logger.debug("onPSubscribe(): pattern: {}", pattern);
                    }

                    public void onPUnsubscribe(String pattern, int subscribedChannels) {
                        logger.debug("onPUnsubscribe(): pattern: {}", pattern);
                    }

                    public void onPMessage(String pattern, String channel, String message) {
                        logger.debug("onPMessage: pattern: {}, channel: {}, message: {}",
                                new Object[]{pattern, channel, message});

                    }
                }, bc.getID());
            }
        });
    }

    /**
     * {@inheritDoc}
     */
    @Override
    public void destroy() {
        listener.shutdownNow();
        try {
            jedisPublisher.disconnect();
            jedisSubscriber.disconnect();
        } catch (JedisException e) {
            logger.error("failure encountered during destroy", e);
        }
    }

    /**
     * {@inheritDoc}
     */
    @Override
    public BroadcastFilter.BroadcastAction filter(Object originalMessage, Object o) {
        String contents = originalMessage.toString();

        if (!(receivedMessages.remove(contents))) {
            jedisPublisher.publish(bc.getID(), contents);
<<<<<<< HEAD
=======
            return new BroadcastFilter.BroadcastAction(BroadcastAction.ACTION.CONTINUE, o);
>>>>>>> c044f718
        }
        return new BroadcastFilter.BroadcastAction(BroadcastAction.ACTION.ABORT, o);
    }

    /**
     * {@inheritDoc}
     */
    @Override
    public Broadcaster getBroadcaster() {
        return bc;
    }

    /**
     * {@inheritDoc}
     */
    @Override
    public void setBroadcaster(Broadcaster bc) {
        this.bc = bc;
    }

    private void auth(Jedis jedis) {
        if (auth != null) {
            jedis.auth(auth);
        }
        jedis.flushAll();
    }
}<|MERGE_RESOLUTION|>--- conflicted
+++ resolved
@@ -159,10 +159,7 @@
 
         if (!(receivedMessages.remove(contents))) {
             jedisPublisher.publish(bc.getID(), contents);
-<<<<<<< HEAD
-=======
             return new BroadcastFilter.BroadcastAction(BroadcastAction.ACTION.CONTINUE, o);
->>>>>>> c044f718
         }
         return new BroadcastFilter.BroadcastAction(BroadcastAction.ACTION.ABORT, o);
     }
